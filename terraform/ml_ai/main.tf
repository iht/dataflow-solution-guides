#  Copyright 2025 Google LLC
#
#  Licensed under the Apache License, Version 2.0 (the "License");
#  you may not use this file except in compliance with the License.
#  You may obtain a copy of the License at
#
#      https://www.apache.org/licenses/LICENSE-2.0
#
#  Unless required by applicable law or agreed to in writing, software
#  distributed under the License is distributed on an "AS IS" BASIS,
#  WITHOUT WARRANTIES OR CONDITIONS OF ANY KIND, either express or implied.
#  See the License for the specific language governing permissions and
#  limitations under the License.

locals {
  dataflow_service_account = "my-dataflow-sa"
  max_dataflow_workers     = 1
  worker_disk_size_gb      = 200
  machine_type             = "g2-standard-4"
  apis_to_enable = concat([
    "cloudbuild.googleapis.com",
    "dataflow.googleapis.com",
    "monitoring.googleapis.com",
    "pubsub.googleapis.com",
    "autoscaling.googleapis.com",
    "artifactregistry.googleapis.com"
  ], var.enable_vertex_ai ? ["aiplatform.googleapis.com"] : [])
}


// Project
module "google_cloud_project" {
  source          = "github.com/GoogleCloudPlatform/cloud-foundation-fabric//modules/project?ref=v36.0.1"
  billing_account = var.billing_account
  project_create  = var.project_create
  name            = var.project_id
  parent          = var.organization
<<<<<<< HEAD
  services        = local.apis_to_enable
=======
  services = [
    "serviceusage.googleapis.com",
    "cloudbuild.googleapis.com",
    "dataflow.googleapis.com",
    "monitoring.googleapis.com",
    "pubsub.googleapis.com",
    "autoscaling.googleapis.com",
    "artifactregistry.googleapis.com"
  ]
>>>>>>> afadba85
}

module "registry_docker" {
  source     = "github.com/GoogleCloudPlatform/cloud-foundation-fabric//modules/artifact-registry?ref=v36.0.1"
  project_id = module.google_cloud_project.project_id
  location   = var.region
  name       = "dataflow-containers"
  format     = { docker = { standard = {} } }
  iam = {
    "roles/artifactregistry.admin" = [
      "serviceAccount:${module.google_cloud_project.number}@cloudbuild.gserviceaccount.com"
    ]
    "roles/artifactregistry.reader" = [
      module.dataflow_sa.iam_email
    ]
  }
  cleanup_policy_dry_run = false
  cleanup_policies = {
    keep-3-versions = {
      action = "KEEP"
      most_recent_versions = {
        keep_count = 3
      }
    }
  }
}

// Buckets for staging data, scripts, etc, in the two regions
module "buckets" {
  source        = "github.com/GoogleCloudPlatform/cloud-foundation-fabric//modules/gcs?ref=v36.0.1"
  project_id    = module.google_cloud_project.project_id
  name          = module.google_cloud_project.project_id
  location      = var.region
  storage_class = "STANDARD"
  force_destroy = var.destroy_all_resources
}

module "input_topic" {
  source     = "github.com/GoogleCloudPlatform/cloud-foundation-fabric//modules/pubsub?ref=v36.0.1"
  project_id = module.google_cloud_project.project_id
  name       = "prompts"
  subscriptions = {
    prompts-sub = {}
  }
}

module "output_topic" {
  source     = "github.com/GoogleCloudPlatform/cloud-foundation-fabric//modules/pubsub?ref=v36.0.1"
  project_id = module.google_cloud_project.project_id
  name       = "predictions"
  subscriptions = {
    predictions-sub = {}
  }
}

// Service account
module "dataflow_sa" {
  source       = "github.com/GoogleCloudPlatform/cloud-foundation-fabric//modules/iam-service-account?ref=v36.0.1"
  project_id   = module.google_cloud_project.project_id
  name         = local.dataflow_service_account
  generate_key = false
  iam_project_roles = {
    (module.google_cloud_project.project_id) = [
      "roles/storage.admin",
      "roles/dataflow.worker",
      "roles/monitoring.metricWriter",
      "roles/pubsub.editor"
    ]
  }
}

// Network
module "vpc_network" {
  source     = "github.com/GoogleCloudPlatform/cloud-foundation-fabric//modules/net-vpc?ref=v36.0.1"
  project_id = module.google_cloud_project.project_id
  name       = "${var.network_prefix}-net"
  subnets = [
    {
      ip_cidr_range         = "10.1.0.0/16"
      name                  = "${var.network_prefix}-subnet"
      region                = var.region
      enable_private_access = true
      secondary_ip_ranges = {
        pods     = "10.16.0.0/14"
        services = "10.20.0.0/24"
      }
    }
  ]
}

module "firewall_rules" {
  // Default rules for internal traffic + SSH access via IAP
  source     = "github.com/GoogleCloudPlatform/cloud-foundation-fabric//modules/net-vpc-firewall?ref=v36.0.1"
  project_id = module.google_cloud_project.project_id
  network    = module.vpc_network.name
  default_rules_config = {
    admin_ranges = [
      module.vpc_network.subnet_ips["${var.region}/${var.network_prefix}-subnet"],
    ]
  }
  egress_rules = {
    allow-egress-dataflow = {
      deny        = false
      description = "Dataflow firewall rule egress"
      targets     = ["dataflow"]
      rules       = [{ protocol = "tcp", ports = [12345, 12346] }]
    }
  }
  ingress_rules = {
    allow-ingress-dataflow = {
      description = "Dataflow firewall rule ingress"
      targets     = ["dataflow"]
      rules       = [{ protocol = "tcp", ports = [12345, 12346] }]
    }
  }
}
module "regional_nat" {
  // So we can get to Internet if necessary (from the Dataflow region)
  source         = "github.com/GoogleCloudPlatform/cloud-foundation-fabric//modules/net-cloudnat?ref=v36.0.1"
  project_id     = module.google_cloud_project.project_id
  region         = var.region
  name           = "${var.network_prefix}-nat"
  router_network = module.vpc_network.self_link
}

resource "local_file" "variables_script_gemma" {
  filename        = "${path.module}/../../pipelines/ml_ai_python/scripts/00_set_variables.sh"
  file_permission = "0644"
  content         = <<FILE
# This file is generated by the Terraform code of this Solution Guide.
# We recommend that you modify this file only through the Terraform deployment.
export PROJECT=${module.google_cloud_project.project_id}
export REGION=${var.region}
export SUBNETWORK=regions/${var.region}/subnetworks/${var.network_prefix}-subnet
export TEMP_LOCATION=gs://$PROJECT/tmp
export SERVICE_ACCOUNT=${module.dataflow_sa.email}

export DOCKER_REPOSITORY=${module.registry_docker.name}
export IMAGE_NAME=dataflow-solutions-ml-ai
export DOCKER_TAG=0.1
export DOCKER_IMAGE=$REGION-docker.pkg.dev/$PROJECT/$DOCKER_REPOSITORY/$IMAGE_NAME

export GCS_GEMMA_PATH=gs://$PROJECT/gemma_2B
export CONTAINER_URI=$DOCKER_IMAGE:$DOCKER_TAG

export MESSAGES_SUBSCRIPTION=${module.input_topic.subscriptions["prompts-sub"].id}
export RESPONSES_TOPIC=${module.output_topic.id}

export MAX_DATAFLOW_WORKERS=${local.max_dataflow_workers}
export DISK_SIZE_GB=${local.worker_disk_size_gb}
export MACHINE_TYPE=${local.machine_type}
FILE
}

resource "local_file" "variables_script_imagen" {
  filename        = "${path.module}/../../pipelines/imagen_python/scripts/00_set_variables.sh"
  file_permission = "0644"
  content         = <<FILE
# This file is generated by the Terraform code of this Solution Guide.
# We recommend that you modify this file only through the Terraform deployment.
export PROJECT=${module.google_cloud_project.project_id}
export REGION=${var.region}
export SUBNETWORK=regions/${var.region}/subnetworks/${var.network_prefix}-subnet
export TEMP_LOCATION=gs://$PROJECT/tmp
export SERVICE_ACCOUNT=${module.dataflow_sa.email}

export MESSAGES_SUBSCRIPTION=${module.input_topic.subscriptions["prompts-sub"].id}
export RESPONSES_TOPIC=${module.output_topic.id}

export IMAGES_GCS_LOCATION=gs://$PROJECT/images/

export MAX_DATAFLOW_WORKERS=${local.max_dataflow_workers}
FILE
}<|MERGE_RESOLUTION|>--- conflicted
+++ resolved
@@ -35,19 +35,7 @@
   project_create  = var.project_create
   name            = var.project_id
   parent          = var.organization
-<<<<<<< HEAD
   services        = local.apis_to_enable
-=======
-  services = [
-    "serviceusage.googleapis.com",
-    "cloudbuild.googleapis.com",
-    "dataflow.googleapis.com",
-    "monitoring.googleapis.com",
-    "pubsub.googleapis.com",
-    "autoscaling.googleapis.com",
-    "artifactregistry.googleapis.com"
-  ]
->>>>>>> afadba85
 }
 
 module "registry_docker" {
